--- conflicted
+++ resolved
@@ -45,16 +45,11 @@
 from openai import OpenAI
 from openai import APIError, RateLimitError
 
-<<<<<<< HEAD
-# deterministic ARS → TLF cell service (situation #3)
-from services.tlf_lineage_from_ars import build_table_lineage_from_ars
-=======
 # deterministic ARS → TLF cell service (legacy; not used in new LLM path)
 try:
     from services.tlf_lineage_from_ars import build_table_lineage_from_ars  # noqa: F401
 except Exception:
     build_table_lineage_from_ars = None  # type: ignore
->>>>>>> f17ac35a
 
 try:
     import pandas as pd
